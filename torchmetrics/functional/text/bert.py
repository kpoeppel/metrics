# Copyright The PyTorch Lightning team.
#
# Licensed under the Apache License, Version 2.0 (the "License");
# you may not use this file except in compliance with the License.
# You may obtain a copy of the License at
#
#     http://www.apache.org/licenses/LICENSE-2.0
#
# Unless required by applicable law or agreed to in writing, software
# distributed under the License is distributed on an "AS IS" BASIS,
# WITHOUT WARRANTIES OR CONDITIONS OF ANY KIND, either express or implied.
# See the License for the specific language governing permissions and
# limitations under the License.
import csv
import urllib
from typing import Any, Callable, Dict, List, Optional, Tuple, Union
from warnings import warn

import torch
from torch import Tensor
from torch.utils.data import DataLoader

from torchmetrics.functional.text.helper_embedding_metric import (
    TextDataset,
    TokenizedDataset,
    _check_shape_of_model_output,
    _get_progress_bar,
    _input_data_collator,
    _output_data_collator,
    _process_attention_mask_for_special_tokens,
)
from torchmetrics.utilities.imports import _TQDM_AVAILABLE, _TRANSFORMERS_AUTO_AVAILABLE

if _TRANSFORMERS_AUTO_AVAILABLE:
    from transformers.models.auto import AutoModel, AutoTokenizer
else:
    __doctest_skip__ = ["bert_score"]


# Default model recommended in the original implementation.
_DEFAULT_MODEL = "roberta-large"


<<<<<<< HEAD
=======
def _preprocess_text(
    text: List[str],
    tokenizer: Any,
    max_length: int = 512,
    truncation: bool = True,
    sort_according_length: bool = True,
    own_tokenizer: bool = False,
) -> Dict[str, Tensor]:
    """Default text pre-processing function using `transformers` `AutoTokenizer` instance.

    Args:
        text: An iterable of sentences.
        tokenizer: Either ``AutoTokenizer`` instance from ``transformers`` package, or a user's own tokenizer.
        max_length: A maximum sequence length.
        truncation:
            An indication of whether tokenized sequences should be padded only to the length of the longest sequence.
        sort_according_length:
            An indication of whether tokenized sequences should be sorted from shortest to longest. This is appropriate
            to do for leveraging dynamic padding during embedding calculation and thereby to hasten inference.
        own_tokenizer: An indication of whether a non-default user's own tokenizer is used.

    Return:
        A dictionary of tokenized sentences including ``input_ids`` and ``attention_mask``.

    Raises:
        BaseException:
            If a tokenization with a user's own tokenizer is not successful.
    """
    if not own_tokenizer:
        tokenized_data = tokenizer(
            text, padding="max_length", max_length=max_length, truncation=truncation, return_tensors="pt"
        )
    else:
        try:
            tokenized_data = tokenizer(text, max_length)
        except BaseException as ex:
            raise BaseException(f"Tokenization was not successful: {ex}")

    input_ids, attention_mask = (
        _sort_data_according_length(tokenized_data["input_ids"], tokenized_data["attention_mask"])
        if sort_according_length
        else (tokenized_data["input_ids"], tokenized_data["attention_mask"])
    )
    return {"input_ids": input_ids, "attention_mask": attention_mask}


def _process_attention_mask_for_special_tokens(attention_mask: Tensor) -> Tensor:
    """Process attention mask to be zero for special [CLS] and [SEP] tokens as they're not included in a
    calculation for BERT score.

    Args:
        attention_mask: An attention mask to be returned, for example, by a ``transformers`` tokenizer.

    Return:
        A processed attention mask.
    """
    # Make attention_mask zero for [CLS] token
    attention_mask[:, 0] = 0
    # Make attention_mask zero for [SEP] token
    sep_token_position = (attention_mask - 0.1).cumsum(-1).argmax(-1)
    attention_mask[torch.arange(attention_mask.size(0)).long(), sep_token_position] = 0
    return attention_mask


def _sort_data_according_length(input_ids: Tensor, attention_mask: Tensor) -> Tuple[Tensor, Tensor]:
    """Sort tokenized sentence from the shortest to the longest one."""
    sorted_indices = attention_mask.sum(1).argsort()
    input_ids = input_ids[sorted_indices]
    attention_mask = attention_mask[sorted_indices]
    return input_ids, attention_mask


def _input_data_collator(
    batch: Dict[str, Tensor], device: Optional[Union[str, torch.device]] = None
) -> Dict[str, Tensor]:
    """Helper function that trims model inputs to the longest sequence within the batch and put the input on the
    proper device."""
    max_len = int(batch["attention_mask"].sum(1).max().item())
    input_ids = batch["input_ids"][:, :max_len].to(device)
    attention_mask = batch["attention_mask"][:, :max_len].to(device)
    batch.update({"input_ids": input_ids, "attention_mask": attention_mask})
    return batch


def _output_data_collator(model_output: Tensor, attention_mask: Tensor, target_len: int) -> Tuple[Tensor, Tensor]:
    """Helper function that pads the model output and attention mask to the target length."""
    zeros_shape = list(model_output.shape)
    zeros_shape[2] = target_len - zeros_shape[2]
    model_output = torch.cat(
        [model_output, torch.zeros(zeros_shape, dtype=model_output.dtype).to(model_output.device)], dim=2
    )
    zeros = torch.zeros(zeros_shape[0], zeros_shape[2], dtype=attention_mask.dtype).to(attention_mask.device)
    attention_mask = torch.cat([attention_mask, zeros], dim=1)
    return model_output, attention_mask


class TextDataset(Dataset):
    """PyTorch dataset class for storing tokenized sentences and other properties used for BERT score
    calculation."""

    def __init__(
        self,
        text: List[str],
        tokenizer: Any,
        max_length: int = 512,
        preprocess_text_fn: Callable[[List[str], Any, int], Dict[str, Tensor]] = _preprocess_text,
        idf: bool = False,
        tokens_idf: Optional[Dict[int, float]] = None,
    ) -> None:
        """
        Args:
            text: An iterable of sentences.
            tokenizer: ``AutoTokenizer`` instance from ``transformers`` package.
            max_length: A maximum sequence length.
            preprocess_text_fn: A function used for processing the input sentences.
            idf: An indication of whether calculate token inverse document frequencies to weight the model embeddings.
            tokens_idf: Inverse document frequencies (these should be calculated on reference sentences).
        """
        self.text = preprocess_text_fn(text, tokenizer, max_length)
        self.max_length = self.text["input_ids"].shape[1]
        self.num_sentences = len(text)
        self.idf = idf
        self.tokens_idf = {}
        if idf:
            self.tokens_idf = tokens_idf if tokens_idf is not None else self._get_tokens_idf()

    def __getitem__(self, idx: int) -> Dict[str, Tensor]:
        input_ids = self.text["input_ids"][idx, :]
        attention_mask = self.text["attention_mask"][idx, :]
        inputs_dict = {"input_ids": input_ids, "attention_mask": attention_mask}
        if self.idf:
            input_ids_idf = torch.tensor([self.tokens_idf[input_idx] for input_idx in input_ids.tolist()])
            inputs_dict["input_ids_idf"] = input_ids_idf
        return inputs_dict

    def __len__(self) -> int:
        return self.num_sentences

    def _get_tokens_idf(self) -> Dict[int, float]:
        """Calculate token inverse document frequencies.

        Return:
            A python dictionary containing inverse document frequencies for token ids.
        """
        token_counter: Counter = Counter()
        for tokens in map(self._set_of_tokens, self.text["input_ids"]):
            token_counter.update(tokens)

        tokens_idf: Dict[int, float] = defaultdict(self._get_tokens_idf_default_value)
        tokens_idf.update(
            {idx: math.log((self.num_sentences + 1) / (occurrence + 1)) for idx, occurrence in token_counter.items()}
        )
        return tokens_idf

    def _get_tokens_idf_default_value(self) -> float:
        """Helper function that ensures ``defaultdict`` to be pickled."""
        return math.log((self.num_sentences + 1) / 1)

    @staticmethod
    def _set_of_tokens(input_ids: Tensor) -> Set:
        """Return set of tokens from the ``input_ids`` ``torch.Tensor``."""
        return set(input_ids.tolist())


class TokenizedDataset(TextDataset):
    """The child class of ``TextDataset`` class used with already tokenized data."""

    def __init__(
        self,
        input_ids: Tensor,
        attention_mask: Tensor,
        idf: bool = False,
        tokens_idf: Optional[Dict[int, float]] = None,
    ) -> None:
        """
        Args:
            input_ids: Input ids.
            attention_mask:  Attention mask.
            idf: An indication of whether calculate token inverse document frequencies to weight the model embeddings.
            tokens_idf: Inverse document frequencies (these should be calculated on reference sentences).
        """
        self.text = dict(zip(["input_ids", "attention_mask"], _sort_data_according_length(input_ids, attention_mask)))
        self.text = _input_data_collator(self.text)
        self.num_sentences = len(self.text["input_ids"])
        self.max_length = self.text["input_ids"].shape[1]
        self.idf = idf
        self.tokens_idf = {}
        if idf:
            self.tokens_idf = tokens_idf if tokens_idf is not None else self._get_tokens_idf()


def _get_progress_bar(dataloader: DataLoader, verbose: bool = False) -> Union[DataLoader, "tqdm.auto.tqdm"]:
    """Helper function returning either the dataloader itself when ``verbose = False``, or it wraps the dataloader with
    ``tqdm.auto.tqdm``, when ``verbose = True`` to display a progress bar during the embeddings calculation."""
    return tqdm.auto.tqdm(dataloader) if verbose else dataloader


def _check_shape_of_model_output(output: Tensor, input_ids: Tensor) -> None:
    """Check if the shape of the user's own model output."""
    bs, seq_len = input_ids.shape[:2]
    invalid_out_shape = len(output.shape) != 3 or output.shape[0] != bs or output.shape[1] != seq_len
    if invalid_out_shape:
        raise ValueError(
            "The model output must be `torch.Tensor` of a shape `[batch_size, seq_len, model_dim]` "
            f"i.e. [{bs}, {seq_len}. , `model_dim`], but got {output.shape}."
        )


>>>>>>> 10b3a852
def _get_embeddings_and_idf_scale(
    dataloader: DataLoader,
    target_len: int,
    model: torch.nn.Module,
    device: Optional[Union[str, torch.device]] = None,
    num_layers: Optional[int] = None,
    all_layers: bool = False,
    idf: bool = False,
    verbose: bool = False,
    user_forward_fn: Callable[[torch.nn.Module, Dict[str, Tensor]], Tensor] = None,
) -> Tuple[Tensor, Tensor]:
    """Calculate sentence embeddings and the inverse-document-frequency scaling factor.
    Args:
        dataloader: dataloader instance.
        target_len: A length of the longest sequence in the data. Used for padding the model output.
        model: BERT model.
        device: A device to be used for calculation.
        num_layers: The layer of representation to use.
        all_layers: An indication whether representation from all model layers should be used for BERTScore.
        idf: An Indication whether normalization using inverse document frequencies should be used.
        verbose: An indication of whether a progress bar to be displayed during the embeddings' calculation.
        user_forward_fn:
            A user's own forward function used in a combination with ``user_model``. This function must
            take ``user_model`` and a python dictionary of containing ``"input_ids"`` and ``"attention_mask"``
            represented by ``torch.Tensor`` as an input and return the model's output represented by the single
            ``torch.Tensor``.

    Return:
        A tuple of torch.Tensors containing the model's embeddings and the normalized tokens IDF.
        When ``idf = False``, tokens IDF is not calculated, and a matrix of mean weights is returned instead.
        For a single sentence, ``mean_weight = 1/seq_len``, where ``seq_len`` is a sum over the corresponding
        ``attention_mask``.

    Raises:
        ValueError:
            If ``all_layers = True`` and a model, which is not from the ``transformers`` package, is used.
    """
    embeddings_list: List[Tensor] = []
    idf_scale_list: List[Tensor] = []
    for batch in _get_progress_bar(dataloader, verbose):
        with torch.no_grad():
            batch = _input_data_collator(batch, device)
            # Output shape: batch_size x num_layers OR 1 x sequence_length x bert_dim
            if not all_layers:
                if not user_forward_fn:
                    out = model(batch["input_ids"], batch["attention_mask"], output_hidden_states=True)
                    out = out.hidden_states[num_layers if num_layers is not None else -1]
                else:
                    out = user_forward_fn(model, batch)
                    _check_shape_of_model_output(out, batch["input_ids"])
                out = out.unsqueeze(1)
            else:
                if user_forward_fn:
                    raise ValueError(
                        "The option `all_layers=True` can be used only with default `transformers` models."
                    )
                out = model(batch["input_ids"], batch["attention_mask"], output_hidden_states=True)
                out = torch.cat([o.unsqueeze(1) for o in out.hidden_states], dim=1)

        out /= out.norm(dim=-1).unsqueeze(-1)  # normalize embeddings
        out, attention_mask = _output_data_collator(out, batch["attention_mask"], target_len)
        processed_attention_mask = _process_attention_mask_for_special_tokens(attention_mask)
        # Multiply embeddings with attention_mask (b=batch_size, l=num_layers, s=seq_len, d=emb_dim)
        out = torch.einsum("blsd, bs -> blsd", out, processed_attention_mask)
        embeddings_list.append(out.cpu())

        # Calculate weighted (w.r.t. sentence length) input_ids IDF matrix
        input_ids_idf = (
            batch["input_ids_idf"] * processed_attention_mask if idf else processed_attention_mask.type(out.dtype)
        )
        input_ids_idf /= input_ids_idf.sum(-1, keepdim=True)
        idf_scale_list.append(input_ids_idf.cpu())

    embeddings = torch.cat(embeddings_list)
    idf_scale = torch.cat(idf_scale_list)

    return embeddings, idf_scale


def _get_scaled_precision_or_recall(cos_sim: Tensor, metric: str, idf_scale: Tensor) -> Tensor:
    """Helper function that calculates precision or recall, transpose it and scale it with idf_scale factor."""
    dim = 3 if metric == "precision" else 2
    res = cos_sim.max(dim=dim).values
    res = torch.einsum("bls, bs -> bls", res, idf_scale).sum(-1)
    # We transpose the results and squeeze if possible to match the format of the original BERTScore implementation
    res = res.transpose(0, 1).squeeze()
    return res


def _get_precision_recall_f1(
    preds_embeddings: Tensor, target_embeddings: Tensor, preds_idf_scale: Tensor, target_idf_scale: Tensor
) -> Tuple[Tensor, Tensor, Tensor]:
    """Calculate precision, recall and F1 score over candidate and reference sentences.

    Args:
        preds_embeddings: Embeddings of candidate sentences.
        target_embeddings: Embeddings of reference sentences.
        preds_idf_scale: An IDF scale factor for candidate sentences.
        target_idf_scale: An IDF scale factor for reference sentences.

    Return:
        Tensors containing precision, recall and F1 score, respectively.
    """
    # Dimensions: b = batch_size, l = num_layers, p = predictions_seq_len, r = references_seq_len, d = bert_dim
    cos_sim = torch.einsum("blpd, blrd -> blpr", preds_embeddings, target_embeddings)
    # Final metrics shape = (batch_size * num_layers | batch_size)
    precision = _get_scaled_precision_or_recall(cos_sim, "precision", preds_idf_scale)
    recall = _get_scaled_precision_or_recall(cos_sim, "recall", target_idf_scale)

    f1_score = 2 * precision * recall / (precision + recall)
    f1_score = f1_score.masked_fill(torch.isnan(f1_score), 0.0)

    return precision, recall, f1_score


def _get_hash(model_name_or_path: Optional[str] = None, num_layers: Optional[int] = None, idf: bool = False) -> str:
    """Compute `BERT_score`_ (copied and adjusted)"""
    msg = f"{model_name_or_path}_L{num_layers}{'_idf' if idf else '_no-idf'}"
    return msg


def _read_csv_from_local_file(baseline_path: str) -> Tensor:
    """Helper function which reads baseline the csv file from the local file.

    This method implemented to avoid `pandas` dependency.
    """
    with open(baseline_path) as fname:
        csv_file = csv.reader(fname)
        baseline_list = [[float(item) for item in row] for idx, row in enumerate(csv_file) if idx > 0]
    baseline = torch.tensor(baseline_list)[:, 1:]
    return baseline


def _read_csv_from_url(baseline_url: str) -> Tensor:
    """Helper function which reads the baseline csv file from URL.

    This method is implemented to avoid `pandas` dependency.
    """
    with urllib.request.urlopen(baseline_url) as http_request:  # type: ignore
        baseline_list = [
            [float(item) for item in row.strip().decode("utf-8").split(",")]
            for idx, row in enumerate(http_request)
            if idx > 0
        ]
        baseline = torch.tensor(baseline_list)[:, 1:]
    return baseline


def _load_baseline(
    lang: str = "en",
    model_name_or_path: Optional[str] = None,
    baseline_path: Optional[str] = None,
    baseline_url: Optional[str] = None,
) -> Optional[Tensor]:
    """Load a CSV file with the baseline values used for rescaling."""
    if baseline_path:
        baseline: Optional[Tensor] = _read_csv_from_local_file(baseline_path)
    elif baseline_url:
        baseline = _read_csv_from_url(baseline_url)
    # Read default baseline from the original `bert-score` package https://github.com/Tiiiger/bert_score
    elif lang and model_name_or_path:
        _URL_BASE = "https://raw.githubusercontent.com/Tiiiger/bert_score/master/bert_score/rescale_baseline"
        baseline_url = f"{_URL_BASE}/{lang}/{model_name_or_path}.tsv"
        baseline = _read_csv_from_url(baseline_url)
    else:
        baseline = None
        warn("Baseline was not successfully loaded. No baseline is going to be used.")

    return baseline


def _rescale_metrics_with_baseline(
    precision: Tensor,
    recall: Tensor,
    f1_score: Tensor,
    baseline: Tensor,
    num_layers: Optional[int] = None,
    all_layers: bool = False,
) -> Tuple[Tensor, Tensor, Tensor]:
    """Rescale the computed metrics with the pre-computed baseline."""
    if num_layers is None and all_layers is False:
        num_layers = -1
    all_metrics = torch.stack([precision, recall, f1_score], dim=-1)
    baseline_scale = baseline.unsqueeze(1) if all_layers else baseline[num_layers]
    all_metrics = (all_metrics - baseline_scale) / (1 - baseline_scale)

    return all_metrics[..., 0], all_metrics[..., 1], all_metrics[..., 2]


def bert_score(
    preds: Union[List[str], Dict[str, Tensor]],
    target: Union[List[str], Dict[str, Tensor]],
    model_name_or_path: Optional[str] = None,
    num_layers: Optional[int] = None,
    all_layers: bool = False,
    model: Optional[torch.nn.Module] = None,
    user_tokenizer: Any = None,
    user_forward_fn: Callable[[torch.nn.Module, Dict[str, Tensor]], Tensor] = None,
    verbose: bool = False,
    idf: bool = False,
    device: Optional[Union[str, torch.device]] = None,
    max_length: int = 512,
    batch_size: int = 64,
    num_threads: int = 4,
    return_hash: bool = False,
    lang: str = "en",
    rescale_with_baseline: bool = False,
    baseline_path: Optional[str] = None,
    baseline_url: Optional[str] = None,
) -> Dict[str, Union[List[float], str]]:
    """`Bert_score Evaluating Text Generation`_ leverages the pre-trained contextual embeddings from BERT and
    matches words in candidate and reference sentences by cosine similarity.

    It has been shown to correlate with human judgment on sentence-level and system-level evaluation.
    Moreover, BERTScore computes precision, recall, and F1 measure, which can be useful for evaluating different
    language generation tasks.

    This implemenation follows the original implementation from `BERT_score`_.

    Args:
        preds: Either an iterable of predicted sentences or a ``Dict[input_ids, attention_mask]``.
        target: Either an iterable of target sentences or a  ``Dict[input_ids, attention_mask]``.
        model_name_or_path: A name or a model path used to load ``transformers`` pretrained model.
        num_layers: A layer of representation to use.
        all_layers:
            An indication of whether the representation from all model's layers should be used.
            If ``all_layers = True``, the argument ``num_layers`` is ignored.
        model: A user's own model.
        user_tokenizer:
            A user's own tokenizer used with the own model. This must be an instance with the ``__call__`` method.
            This method must take an iterable of sentences (``List[str]``) and must return a python dictionary
            containing ``"input_ids"`` and ``"attention_mask"`` represented by ``torch.Tensor``.
            It is up to the user's model of whether ``"input_ids"`` is a ``torch.Tensor`` of input ids or embedding
            vectors. his tokenizer must prepend an equivalent of ``[CLS]`` token and append an equivalent of ``[SEP]``
            token as `transformers` tokenizer does.
        user_forward_fn:
            A user's own forward function used in a combination with ``user_model``.
            This function must take ``user_model`` and a python dictionary of containing ``"input_ids"``
            and ``"attention_mask"`` represented by ``torch.Tensor`` as an input and return the model's output
            represented by the single ``torch.Tensor``.
        verbose: An indication of whether a progress bar to be displayed during the embeddings' calculation.
        idf: An indication of whether normalization using inverse document frequencies should be used.
        device: A device to be used for calculation.
        max_length: A maximum length of input sequences. Sequences longer than ``max_length`` are to be trimmed.
        batch_size: A batch size used for model processing.
        num_threads: A number of threads to use for a dataloader.
        return_hash: An indication of whether the correspodning ``hash_code`` should be returned.
        lang: A language of input sentences. It is used when the scores are rescaled with a baseline.
        rescale_with_baseline:
            An indication of whether bertscore should be rescaled with a pre-computed baseline.
            When a pretrained model from ``transformers`` model is used, the corresponding baseline is downloaded
            from the original ``bert-score`` package from `BERT_score`_ if available.
            In other cases, please specify a path to the baseline csv/tsv file, which must follow the formatting
            of the files from `BERT_score`_
        baseline_path: A path to the user's own local csv/tsv file with the baseline scale.
        baseline_url: A url path to the user's own  csv/tsv file with the baseline scale.

    Returns:
        Python dictionary containing the keys ``precision``, ``recall`` and ``f1`` with corresponding values.

    Raises:
        ValueError:
            If ``len(preds) != len(target)``.
        ModuleNotFoundError:
            If `tqdm` package is required and not installed.
        ModuleNotFoundError:
            If ``transformers`` package is required and not installed.
        ValueError:
            If ``num_layer`` is larger than the number of the model layers.
        ValueError:
            If invalid input is provided.

    Example:
        >>> from torchmetrics.functional.text.bert import bert_score
        >>> preds = ["hello there", "general kenobi"]
        >>> target = ["hello there", "master kenobi"]
        >>> score = bert_score(preds, target)
        >>> from pprint import pprint
        >>> rounded_score = {k: [round(v, 3) for v in vv] for k, vv in score.items()}
        >>> pprint(rounded_score)
        {'f1': [1.0, 0.996], 'precision': [1.0, 0.996], 'recall': [1.0, 0.996]}
    """
    if len(preds) != len(target):
        raise ValueError("Number of predicted and reference sententes must be the same!")

    if verbose and (not _TQDM_AVAILABLE):
        raise ModuleNotFoundError(
            "An argument `verbose = True` requires `tqdm` package be installed. Install with `pip install tqdm`."
        )

    if model is None:
        if not _TRANSFORMERS_AUTO_AVAILABLE:
            raise ModuleNotFoundError(
                "`bert_score` metric with default models requires `transformers` package be installed."
                " Either install with `pip install transformers>=4.0` or `pip install torchmetrics[text]`."
            )
        if model_name_or_path is None:
            warn(
                "The argument `model_name_or_path` was not specified while it is required when default"
                " `transformers` model are used."
                f"It is, therefore, used the default recommended model - {_DEFAULT_MODEL}."
            )
        tokenizer = AutoTokenizer.from_pretrained(model_name_or_path or _DEFAULT_MODEL)
        model = AutoModel.from_pretrained(model_name_or_path or _DEFAULT_MODEL)
    else:
        tokenizer = user_tokenizer
    model.eval()
    model.to(device)

    try:
        if num_layers and num_layers > model.config.num_hidden_layers:  # type: ignore
            raise ValueError(
                f"num_layers={num_layers} is forbidden for {model_name_or_path}. "  # type: ignore
                f"Please use num_layers <= {model.config.num_hidden_layers}"  # type: ignore
            )
    except AttributeError:
        warn("It was not possible to retrieve the parameter `num_layers` from the model specification.")

    _are_empty_lists = all(isinstance(text, list) and len(text) == 0 for text in (preds, target))
    _are_valid_lists = all(
        isinstance(text, list) and len(text) > 0 and isinstance(text[0], str) for text in (preds, target)
    )
    _are_valid_tensors = all(
        isinstance(text, dict) and isinstance(text["input_ids"], Tensor) for text in (preds, target)
    )
    if _are_empty_lists:
        warn("Predictions and references are empty.")
        output_dict: Dict[str, Union[List[float], str]] = {
            "precision": [0.0],
            "recall": [0.0],
            "f1": [0.0],
        }
        if return_hash:
            output_dict.update({"hash": _get_hash(model_name_or_path, num_layers, idf)})
        return output_dict

    # Load baselines if needed
    baseline = _load_baseline(lang, model_name_or_path, baseline_path, baseline_url) if rescale_with_baseline else None

    # We ignore mypy typing below as the proper typing is ensured by conditions above, only mypy cannot infer that.
    if _are_valid_lists:
        target_dataset = TextDataset(target, tokenizer, max_length, idf=idf)  # type: ignore
        preds_dataset = TextDataset(
            preds,  # type: ignore
            tokenizer,
            max_length,
            idf=idf,
            tokens_idf=target_dataset.tokens_idf,
        )
    elif _are_valid_tensors:
        target_dataset = TokenizedDataset(**target, idf=idf)  # type: ignore
        preds_dataset = TokenizedDataset(**preds, idf=idf, tokens_idf=target_dataset.tokens_idf)  # type: ignore
    else:
        raise ValueError("Invalid input provided.")

    target_loader = DataLoader(target_dataset, batch_size=batch_size, num_workers=num_threads)
    preds_loader = DataLoader(preds_dataset, batch_size=batch_size, num_workers=num_threads)

    target_embeddings, target_idf_scale = _get_embeddings_and_idf_scale(
        target_loader, target_dataset.max_length, model, device, num_layers, all_layers, idf, verbose, user_forward_fn
    )
    preds_embeddings, preds_idf_scale = _get_embeddings_and_idf_scale(
        preds_loader, preds_dataset.max_length, model, device, num_layers, all_layers, idf, verbose, user_forward_fn
    )

    precision, recall, f1_score = _get_precision_recall_f1(
        preds_embeddings, target_embeddings, preds_idf_scale, target_idf_scale
    )

    if baseline is not None:
        precision, recall, f1_score = _rescale_metrics_with_baseline(
            precision, recall, f1_score, baseline, num_layers, all_layers
        )

    output_dict = {
        "precision": precision.tolist(),
        "recall": recall.tolist(),
        "f1": f1_score.tolist(),
    }
    if return_hash:
        output_dict.update({"hash": _get_hash(model_name_or_path, num_layers, idf)})
    return output_dict<|MERGE_RESOLUTION|>--- conflicted
+++ resolved
@@ -41,217 +41,6 @@
 _DEFAULT_MODEL = "roberta-large"
 
 
-<<<<<<< HEAD
-=======
-def _preprocess_text(
-    text: List[str],
-    tokenizer: Any,
-    max_length: int = 512,
-    truncation: bool = True,
-    sort_according_length: bool = True,
-    own_tokenizer: bool = False,
-) -> Dict[str, Tensor]:
-    """Default text pre-processing function using `transformers` `AutoTokenizer` instance.
-
-    Args:
-        text: An iterable of sentences.
-        tokenizer: Either ``AutoTokenizer`` instance from ``transformers`` package, or a user's own tokenizer.
-        max_length: A maximum sequence length.
-        truncation:
-            An indication of whether tokenized sequences should be padded only to the length of the longest sequence.
-        sort_according_length:
-            An indication of whether tokenized sequences should be sorted from shortest to longest. This is appropriate
-            to do for leveraging dynamic padding during embedding calculation and thereby to hasten inference.
-        own_tokenizer: An indication of whether a non-default user's own tokenizer is used.
-
-    Return:
-        A dictionary of tokenized sentences including ``input_ids`` and ``attention_mask``.
-
-    Raises:
-        BaseException:
-            If a tokenization with a user's own tokenizer is not successful.
-    """
-    if not own_tokenizer:
-        tokenized_data = tokenizer(
-            text, padding="max_length", max_length=max_length, truncation=truncation, return_tensors="pt"
-        )
-    else:
-        try:
-            tokenized_data = tokenizer(text, max_length)
-        except BaseException as ex:
-            raise BaseException(f"Tokenization was not successful: {ex}")
-
-    input_ids, attention_mask = (
-        _sort_data_according_length(tokenized_data["input_ids"], tokenized_data["attention_mask"])
-        if sort_according_length
-        else (tokenized_data["input_ids"], tokenized_data["attention_mask"])
-    )
-    return {"input_ids": input_ids, "attention_mask": attention_mask}
-
-
-def _process_attention_mask_for_special_tokens(attention_mask: Tensor) -> Tensor:
-    """Process attention mask to be zero for special [CLS] and [SEP] tokens as they're not included in a
-    calculation for BERT score.
-
-    Args:
-        attention_mask: An attention mask to be returned, for example, by a ``transformers`` tokenizer.
-
-    Return:
-        A processed attention mask.
-    """
-    # Make attention_mask zero for [CLS] token
-    attention_mask[:, 0] = 0
-    # Make attention_mask zero for [SEP] token
-    sep_token_position = (attention_mask - 0.1).cumsum(-1).argmax(-1)
-    attention_mask[torch.arange(attention_mask.size(0)).long(), sep_token_position] = 0
-    return attention_mask
-
-
-def _sort_data_according_length(input_ids: Tensor, attention_mask: Tensor) -> Tuple[Tensor, Tensor]:
-    """Sort tokenized sentence from the shortest to the longest one."""
-    sorted_indices = attention_mask.sum(1).argsort()
-    input_ids = input_ids[sorted_indices]
-    attention_mask = attention_mask[sorted_indices]
-    return input_ids, attention_mask
-
-
-def _input_data_collator(
-    batch: Dict[str, Tensor], device: Optional[Union[str, torch.device]] = None
-) -> Dict[str, Tensor]:
-    """Helper function that trims model inputs to the longest sequence within the batch and put the input on the
-    proper device."""
-    max_len = int(batch["attention_mask"].sum(1).max().item())
-    input_ids = batch["input_ids"][:, :max_len].to(device)
-    attention_mask = batch["attention_mask"][:, :max_len].to(device)
-    batch.update({"input_ids": input_ids, "attention_mask": attention_mask})
-    return batch
-
-
-def _output_data_collator(model_output: Tensor, attention_mask: Tensor, target_len: int) -> Tuple[Tensor, Tensor]:
-    """Helper function that pads the model output and attention mask to the target length."""
-    zeros_shape = list(model_output.shape)
-    zeros_shape[2] = target_len - zeros_shape[2]
-    model_output = torch.cat(
-        [model_output, torch.zeros(zeros_shape, dtype=model_output.dtype).to(model_output.device)], dim=2
-    )
-    zeros = torch.zeros(zeros_shape[0], zeros_shape[2], dtype=attention_mask.dtype).to(attention_mask.device)
-    attention_mask = torch.cat([attention_mask, zeros], dim=1)
-    return model_output, attention_mask
-
-
-class TextDataset(Dataset):
-    """PyTorch dataset class for storing tokenized sentences and other properties used for BERT score
-    calculation."""
-
-    def __init__(
-        self,
-        text: List[str],
-        tokenizer: Any,
-        max_length: int = 512,
-        preprocess_text_fn: Callable[[List[str], Any, int], Dict[str, Tensor]] = _preprocess_text,
-        idf: bool = False,
-        tokens_idf: Optional[Dict[int, float]] = None,
-    ) -> None:
-        """
-        Args:
-            text: An iterable of sentences.
-            tokenizer: ``AutoTokenizer`` instance from ``transformers`` package.
-            max_length: A maximum sequence length.
-            preprocess_text_fn: A function used for processing the input sentences.
-            idf: An indication of whether calculate token inverse document frequencies to weight the model embeddings.
-            tokens_idf: Inverse document frequencies (these should be calculated on reference sentences).
-        """
-        self.text = preprocess_text_fn(text, tokenizer, max_length)
-        self.max_length = self.text["input_ids"].shape[1]
-        self.num_sentences = len(text)
-        self.idf = idf
-        self.tokens_idf = {}
-        if idf:
-            self.tokens_idf = tokens_idf if tokens_idf is not None else self._get_tokens_idf()
-
-    def __getitem__(self, idx: int) -> Dict[str, Tensor]:
-        input_ids = self.text["input_ids"][idx, :]
-        attention_mask = self.text["attention_mask"][idx, :]
-        inputs_dict = {"input_ids": input_ids, "attention_mask": attention_mask}
-        if self.idf:
-            input_ids_idf = torch.tensor([self.tokens_idf[input_idx] for input_idx in input_ids.tolist()])
-            inputs_dict["input_ids_idf"] = input_ids_idf
-        return inputs_dict
-
-    def __len__(self) -> int:
-        return self.num_sentences
-
-    def _get_tokens_idf(self) -> Dict[int, float]:
-        """Calculate token inverse document frequencies.
-
-        Return:
-            A python dictionary containing inverse document frequencies for token ids.
-        """
-        token_counter: Counter = Counter()
-        for tokens in map(self._set_of_tokens, self.text["input_ids"]):
-            token_counter.update(tokens)
-
-        tokens_idf: Dict[int, float] = defaultdict(self._get_tokens_idf_default_value)
-        tokens_idf.update(
-            {idx: math.log((self.num_sentences + 1) / (occurrence + 1)) for idx, occurrence in token_counter.items()}
-        )
-        return tokens_idf
-
-    def _get_tokens_idf_default_value(self) -> float:
-        """Helper function that ensures ``defaultdict`` to be pickled."""
-        return math.log((self.num_sentences + 1) / 1)
-
-    @staticmethod
-    def _set_of_tokens(input_ids: Tensor) -> Set:
-        """Return set of tokens from the ``input_ids`` ``torch.Tensor``."""
-        return set(input_ids.tolist())
-
-
-class TokenizedDataset(TextDataset):
-    """The child class of ``TextDataset`` class used with already tokenized data."""
-
-    def __init__(
-        self,
-        input_ids: Tensor,
-        attention_mask: Tensor,
-        idf: bool = False,
-        tokens_idf: Optional[Dict[int, float]] = None,
-    ) -> None:
-        """
-        Args:
-            input_ids: Input ids.
-            attention_mask:  Attention mask.
-            idf: An indication of whether calculate token inverse document frequencies to weight the model embeddings.
-            tokens_idf: Inverse document frequencies (these should be calculated on reference sentences).
-        """
-        self.text = dict(zip(["input_ids", "attention_mask"], _sort_data_according_length(input_ids, attention_mask)))
-        self.text = _input_data_collator(self.text)
-        self.num_sentences = len(self.text["input_ids"])
-        self.max_length = self.text["input_ids"].shape[1]
-        self.idf = idf
-        self.tokens_idf = {}
-        if idf:
-            self.tokens_idf = tokens_idf if tokens_idf is not None else self._get_tokens_idf()
-
-
-def _get_progress_bar(dataloader: DataLoader, verbose: bool = False) -> Union[DataLoader, "tqdm.auto.tqdm"]:
-    """Helper function returning either the dataloader itself when ``verbose = False``, or it wraps the dataloader with
-    ``tqdm.auto.tqdm``, when ``verbose = True`` to display a progress bar during the embeddings calculation."""
-    return tqdm.auto.tqdm(dataloader) if verbose else dataloader
-
-
-def _check_shape_of_model_output(output: Tensor, input_ids: Tensor) -> None:
-    """Check if the shape of the user's own model output."""
-    bs, seq_len = input_ids.shape[:2]
-    invalid_out_shape = len(output.shape) != 3 or output.shape[0] != bs or output.shape[1] != seq_len
-    if invalid_out_shape:
-        raise ValueError(
-            "The model output must be `torch.Tensor` of a shape `[batch_size, seq_len, model_dim]` "
-            f"i.e. [{bs}, {seq_len}. , `model_dim`], but got {output.shape}."
-        )
-
-
->>>>>>> 10b3a852
 def _get_embeddings_and_idf_scale(
     dataloader: DataLoader,
     target_len: int,
